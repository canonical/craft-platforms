# This file is part of craft-platforms.
#
# Copyright 2024 Canonical Ltd.
#
# This program is free software: you can redistribute it and/or modify it
# under the terms of the GNU General Public License version 3, as published
# by the Free Software Foundation.
#
# This program is distributed in the hope that it will be useful, but WITHOUT
# ANY WARRANTY; without even the implied warranties of MERCHANTABILITY,
# SATISFACTORY QUALITY, or FITNESS FOR A PARTICULAR PURPOSE.  See the GNU
# General Public License for more details.
#
# You should have received a copy of the GNU General Public License along
# with this program.  If not, see <http://www.gnu.org/licenses/>.
"""Unit tests for architectures."""

import platform

import pytest
from craft_platforms import DebianArchitecture, DistroBase, parse_base_and_architecture
from craft_platforms._architectures import GoArchitecture
from craft_platforms.test import strategies
from hypothesis import given


@pytest.mark.parametrize(
    ("given", "expected"),
    [
        pytest.param("AMD64", DebianArchitecture.AMD64, id="amd64-windows"),
        pytest.param("x86_64", DebianArchitecture.AMD64, id="converted"),
        pytest.param("riscv64", DebianArchitecture.RISCV64, id="not-converted"),
    ],
)
def test_debian_architectures_from_machine(given, expected):
    assert DebianArchitecture.from_machine(given) == expected


@pytest.mark.parametrize(
    ("given", "expected"),
    [
        pytest.param(DebianArchitecture.AMD64, "x86_64", id="converted"),
        pytest.param(DebianArchitecture.RISCV64, "riscv64", id="not-converted"),
    ],
)
def test_debian_architecture_to_platform_arch(given, expected):
    assert given.to_platform_arch() == expected


@pytest.mark.parametrize("machine", ["aarch64", "x86_64", "riscv64"])
def test_debian_architecture_from_host(monkeypatch, machine):
    monkeypatch.setattr(platform, "machine", lambda: machine)
    assert DebianArchitecture.from_host().to_platform_arch() == machine


@pytest.mark.parametrize(
    ("given", "expected"),
    [
        (str(DebianArchitecture.AMD64), (None, "amd64")),
        (str(DebianArchitecture.RISCV64), (None, "riscv64")),
        ("all", (None, "all")),
        ("ubuntu@24.04:amd64", (DistroBase("ubuntu", "24.04"), "amd64")),
        ("ubuntu@24.04:riscv64", (DistroBase("ubuntu", "24.04"), "riscv64")),
        ("ubuntu@24.04:all", (DistroBase("ubuntu", "24.04"), "all")),
    ],
)
def test_parse_base_and_architecture(given, expected):
    assert parse_base_and_architecture(given) == expected


def test_parse_base_and_architecture_invalid_arch():
    expected = "'unknown' is not a valid Debian architecture."

    with pytest.raises(ValueError, match=expected):
        parse_base_and_architecture("unknown")


def test_parse_base_and_architecture_invalid_base():
    expected = (
        "Invalid base string 'unknown'. Format should be '<distribution>@<series>'"
    )

    with pytest.raises(ValueError, match=expected):
        parse_base_and_architecture("unknown:riscv64")


@given(
    base=strategies.any_distro_base(),
    arch=strategies.build_for_arch_str(),
)
def test_fuzz_parse_base_and_architecture(base, arch):
    out_base, out_arch = parse_base_and_architecture(f"{base}:{arch}")

    assert out_base == base
    assert out_arch == arch


<<<<<<< HEAD
@pytest.mark.parametrize(
    ("go_arch", "debian_arch"),
    [
        # All pairs
        *zip(GoArchitecture, DebianArchitecture),
        # Specific examples
        (GoArchitecture.PPC64EL, DebianArchitecture.PPC64EL),
        (GoArchitecture.RISCV64, DebianArchitecture.RISCV64),
    ],
)
def test_convert_arch(go_arch: GoArchitecture, debian_arch: DebianArchitecture):
    assert go_arch.to_debian() == debian_arch
    assert debian_arch.to_go() == go_arch

    assert debian_arch.to_go().to_debian() == debian_arch
    assert go_arch.to_debian().to_go() == go_arch
=======
@pytest.mark.parametrize("deb_arch", list(DebianArchitecture))
def test_debian_architecture_repr(deb_arch: DebianArchitecture):
    """Test that the repr of DebianArchitectures is the repr of their string value."""
    arch_str = deb_arch.value
    assert f"{deb_arch!r}" == f"{arch_str!r}"
>>>>>>> 2601a636
<|MERGE_RESOLUTION|>--- conflicted
+++ resolved
@@ -95,7 +95,6 @@
     assert out_arch == arch
 
 
-<<<<<<< HEAD
 @pytest.mark.parametrize(
     ("go_arch", "debian_arch"),
     [
@@ -112,10 +111,10 @@
 
     assert debian_arch.to_go().to_debian() == debian_arch
     assert go_arch.to_debian().to_go() == go_arch
-=======
+
+    
 @pytest.mark.parametrize("deb_arch", list(DebianArchitecture))
 def test_debian_architecture_repr(deb_arch: DebianArchitecture):
     """Test that the repr of DebianArchitectures is the repr of their string value."""
     arch_str = deb_arch.value
-    assert f"{deb_arch!r}" == f"{arch_str!r}"
->>>>>>> 2601a636
+    assert f"{deb_arch!r}" == f"{arch_str!r}"