--- conflicted
+++ resolved
@@ -13,19 +13,11 @@
       - id: fix-byte-order-marker
       - id: mixed-line-ending
   - repo: https://github.com/astral-sh/ruff-pre-commit
-    rev: "v0.6.3"
+    rev: "v0.6.4"
     hooks:
       - id: ruff-format
       - id: ruff
-<<<<<<< HEAD
-        args: [check, --fix, --exit-non-zero-on-fix]
-  - repo: https://github.com/psf/black
-    rev: "24.8.0"
-    hooks:
-      - id: black
-=======
         args: [--fix]
->>>>>>> ce5f6b99
   - repo: https://github.com/adrienverge/yamllint.git
     rev: "v1.35.1"
     hooks:
